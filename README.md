--- conflicted
+++ resolved
@@ -244,11 +244,7 @@
 python eval.py visualization -n $modelName -m $modelType --Class T_SHIRT
 ```
 
-<<<<<<< HEAD
-Will plot a batch of T_SHIRTS in visdom. Please use the option --showLabels to see all the available labels for your model.
-=======
 Will plot a batch of T_SHIRTS in visdom.
->>>>>>> ddffbcc0
 
 ### Fake dataset generation
 
